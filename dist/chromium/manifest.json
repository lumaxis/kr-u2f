{
  "manifest_version": 2,
  "name": "Krypton Authenticator",
  "version": "1.0.17",
  "minimum_chrome_version": "36.0.1985.18",
  "icons": { "128": "img/krypton_icon.png" },
  "content_scripts": [
    {
      "all_frames": true,
<<<<<<< HEAD
      "matches": ["https://*/*"],
      "exclude_matches": ["https://*/*.xml"],
=======
      "matches": ["https://*/*", "http://localhost/*", "http://*.localhost/*", "http://127.0.0.1/*", "http://[::1]/*"],
>>>>>>> ce5ef770
      "run_at": "document_start",
      "js": ["js/content_script.js"],
      "css": ["content_script.css"]
    }
  ],
  "background": {
    "persistent": false,
    "scripts": [
    "js/babel_polyfill.js",
    "js/background.js"
    ]
  },
  "content_security_policy": "script-src 'self' 'unsafe-eval'; object-src 'self'",
  "browser_action": {
   "default_popup": "popup.html",
   "default_icon": {
    "128": "img/krypton_icon.png"
   }
  },
  "permissions": [
    "tabs",
    "storage",
    "https://*/*",
    "http://*/*"
  ],
  "externally_connectable": {
    "ids": [],
    "accepts_tls_channel_id": true
  },
  "web_accessible_resources": [
    "js/inject_webauthn.js",
    "img/*"
  ]
}<|MERGE_RESOLUTION|>--- conflicted
+++ resolved
@@ -7,12 +7,8 @@
   "content_scripts": [
     {
       "all_frames": true,
-<<<<<<< HEAD
-      "matches": ["https://*/*"],
+      "matches": ["https://*/*", "http://localhost/*", "http://*.localhost/*", "http://127.0.0.1/*", "http://[::1]/*"],
       "exclude_matches": ["https://*/*.xml"],
-=======
-      "matches": ["https://*/*", "http://localhost/*", "http://*.localhost/*", "http://127.0.0.1/*", "http://[::1]/*"],
->>>>>>> ce5ef770
       "run_at": "document_start",
       "js": ["js/content_script.js"],
       "css": ["content_script.css"]
